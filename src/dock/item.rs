use super::dock::ItemRef;
use crate::{
    action,
    client::Client,
    color::Color,
    context_menu::Indicator,
    desktop_entry::DesktopEntry,
    draw::{self, ColorKind, DrawingContext, Svg},
    error::message_box,
    event::SinkStorage,
    process::{run_or_message_box, split_commandline},
    rectangle::{Rectangle, ShowAt},
    tooltip::Tooltip,
    window_manager::{WindowKind, WindowManager},
    x::{InputOnlyWindow, Window, XcbWindow},
};
use std::{rc::Rc, sync::Arc};

type ContextMenu = crate::context_menu::ContextMenu<ItemRef>;

fn get_icon(entry: Option<&DesktopEntry>, icon_theme: &str) -> Option<(Svg, bool)> {
    let maybe_name_or_path = entry.and_then(|e| e.icon.clone());
    if let Some(app_icon) = maybe_name_or_path.and_then(|name| {
        let icon_path = if name.starts_with('/') {
            name
        } else {
            format!("{}/48x48/apps/{}.svg", icon_theme, name)
        };
        Svg::try_load(&icon_path).ok()
    }) {
        Some((app_icon, true))
    } else if let Some(Ok(icon)) = draw::load_icon("applications-system", icon_theme) {
        Some((icon, false))
    } else {
        None
    }
}

fn get_title_and_unsaved_changes(mut title: String) -> (String, bool) {
    // As far as I can tell there is no property or other way for windows to
    // signal that they have unsaved changes so we look for common indicators
    // in the window title.
    // If we find such an indicator it is removed from the returned title.
    let unsaved_indicators = &["*", "●", "+"];
    let mut has_unsaved = false;
    for indicator in unsaved_indicators {
        if title.starts_with(indicator) {
            title.remove(0);
            title = title.trim_start().to_string();
            has_unsaved = true;
            break;
        } else if title.ends_with(indicator) {
            title.pop();
            title = title.trim_end().to_string();
            has_unsaved = true;
            break;
        }
    }
    (title, has_unsaved)
}

pub struct Item {
    id: String,
    desktop_entry: Option<DesktopEntry>,
    is_pinned: bool,
    action_icons: Vec<Option<Rc<Svg>>>,
    instances: Vec<Arc<Client>>,
    window: InputOnlyWindow,
    icon: Svg,
    command: Vec<String>,
    focused_instance: usize,
    has_urgent: bool,
    is_hovered: bool,
    tooltip: Tooltip,
    geometry: Rectangle,
    icon_rect: Rectangle,
    wm: Arc<WindowManager>,
<<<<<<< HEAD
    indicator_color: Color,
=======
    context_menu_open: bool,
>>>>>>> 8f00e990
}

impl Item {
    pub fn new(
        dock_window: &Window,
        name: &str,
        is_pinned: bool,
        geometry: Rectangle,
        icon_rect: Rectangle,
        wm: &Arc<WindowManager>,
    ) -> Option<Self> {
        let id = DesktopEntry::entry_name(name).unwrap_or_else(|| name.to_string());
        let de = DesktopEntry::new(&id);
        if de.is_none() && is_pinned {
            message_box(
                "Application not found",
                &format!("'{}' was not found and got removed from the dock", name),
            );
            return None;
        }
        let window = InputOnlyWindow::builder()
            .with_parent(dock_window.handle())
            .with_geometry(geometry)
            .with_mouse(true, false, false)
            .with_crossing()
            .build(&wm.display);
        wm.set_window_kind(&window, WindowKind::DockItem);
        window.map(&wm.display);
        let (icon, is_app_icon) = if let Some(icon) = get_icon(de.as_ref(), &wm.config.icon_theme) {
            icon
        } else {
            message_box(
                &format!("No suitable icon found for '{}'", name),
                "It got removed from the dock",
            );
            return None;
        };
        let mut action_icons = Vec::new();
        if let Some(de) = &de {
            for action in de.actions.iter() {
                action_icons.push(action.icon.as_ref().and_then(|name| {
                    Some(Rc::new(draw::load_icon(name, &wm.config.icon_theme)?.ok()?))
                }));
            }
        }
        let command = if let Some(de) = &de {
            // TODO: why is this unwrapped?
            split_commandline(de.exec.as_ref().unwrap())
        } else {
            Vec::new()
        };
        let indicator_color = if is_app_icon && wm.config.dock.auto_indicator_colors {
            wm.drawing_context
                .lock()
                .get_average_svg_color(&icon, (0, 0, 100, 100))
        } else {
            wm.config.colors.dock_indicator
        };
        Some(Self {
            id,
            desktop_entry: de,
            is_pinned,
            action_icons,
            instances: Vec::new(),
            window,
            icon,
            command,
            focused_instance: 0,
            has_urgent: false,
            is_hovered: false,
            tooltip: Tooltip::new(wm),
            geometry,
            icon_rect,
            wm: wm.clone(),
<<<<<<< HEAD
            indicator_color,
=======
            context_menu_open: false,
>>>>>>> 8f00e990
        })
    }

    pub fn set_geometry(&mut self, geometry: Rectangle) {
        self.window.move_and_resize(&self.wm.display, geometry);
        self.geometry = geometry;
    }

    pub fn set_icon_rect(&mut self, rect: Rectangle) {
        self.icon_rect = rect;
    }

    pub fn id(&self) -> &str {
        &self.id
    }

    pub fn window(&self) -> &InputOnlyWindow {
        &self.window
    }

    pub fn name(&self) -> &str {
        self.desktop_entry
            .as_ref()
            .map(|de| de.name.as_str())
            .unwrap_or(self.id.as_str())
    }

    pub fn is_hovered(&mut self, is_hovered: bool) {
        self.is_hovered = is_hovered;
    }

    pub fn update_urgency(&mut self) -> bool {
        let before = self.has_urgent;
        self.has_urgent = false;
        for client in self.instances.iter() {
            if client.is_urgent() {
                self.has_urgent = true;
                break;
            }
        }
        before != self.has_urgent
    }

    pub fn update(&self, window: &Window, dc: &DrawingContext, from_dock_update: bool) {
        if !from_dock_update {
            // Clear background if not coming from a full dock update
            dc.fill_rect(self.geometry, self.wm.config.colors.dock_background);
        }
        if self.is_hovered || self.has_urgent {
            // Hover/urgent background
            let color = if self.is_hovered {
                self.wm.config.colors.dock_hovered
            } else {
                self.wm.config.colors.dock_urgent
            };
            dc.rect(self.geometry)
                .corner_percent(0.1)
                .color(color)
                .stroke(1, ColorKind::Solid(color.scale(1.333)))
                .draw();
        }
        // Icon
        let mut icon_rect = self.icon_rect;
        icon_rect.x += self.geometry.x;
        icon_rect.y += self.geometry.y;
        dc.draw_svg(&self.icon, icon_rect);
        if !self.instances.is_empty() {
            // Indicator for active instances
            let height = self.geometry.height / 16;
            let width = self.geometry.width / 4;
            let x = self.geometry.x + (self.geometry.width - width) as i16 / 2;
            let y = self.geometry.y + (self.geometry.height - height) as i16;
            dc.rect((x, y, width, height))
                .color(self.indicator_color)
                .corner_percent(0.49)
                .draw();
        }
        if !from_dock_update {
            // Render if not coming from a dock update
            dc.render(window, self.geometry);
        }
    }

    pub fn contains(&self, handle: XcbWindow) -> bool {
        self.instances.iter().any(|c| c.handle() == handle)
    }

    pub fn show_tooltip(&self, dock_geometry: Rectangle) {
        if self.context_menu_open {
            return;
        }
        let x_in_dock = self.geometry.x + self.geometry.width as i16 / 2;
        let y_in_dock = self.geometry.y;
        let x = dock_geometry.x + x_in_dock;
        let y = dock_geometry.y + y_in_dock;
        self.tooltip.show(self.name(), ShowAt::BottomCenter((x, y)));
    }

    pub fn hide_tooltip(&self) {
        self.tooltip.close();
    }

    pub fn add_instance(&mut self, client: Arc<Client>) {
        let handle = client.handle();
        self.instances.push(client);
        self.update_focus(handle);
    }

    fn find_instance(&self, handle: XcbWindow) -> Option<usize> {
        self.instances.iter().position(|c| c.handle() == handle)
    }

    /// Returns whether the item should be removed.
    pub fn remove_instance(&mut self, handle: XcbWindow) -> bool {
        if let Some(idx) = self.find_instance(handle) {
            let c = self.instances.remove(idx);
            if c.is_urgent() {
                c.set_urgency(false);
                // We don't update self.has_urgent here as the `set_urgency`
                // function of the client generates a `UrgencyChanged` signal.
            }
        }
        self.instances.is_empty() && !self.is_pinned
    }

    pub fn launch_new_instance(&self) {
        if !self.command.is_empty() {
            run_or_message_box(&self.command);
        }
    }

    fn focus_instance(&mut self, idx: usize) {
        self.focused_instance = idx; // wasn't in old version?
        let client = &self.instances[idx];
        if client.workspace() != self.wm.active_workspace_index() {
            action::select_workspace(&self.wm, client.workspace(), None);
        }
        self.wm.active_workspace().focus(client.handle());
    }

    pub fn click(&mut self) {
        if self.instances.is_empty() {
            self.launch_new_instance();
            return;
        }
        if self.has_urgent && self.wm.config.dock.focus_urgent {
            for (idx, instance) in self.instances.iter().enumerate() {
                if instance.is_urgent() {
                    self.focus_instance(idx);
                    return;
                }
            }
        }
        self.focus_instance(self.focused_instance);
    }

    pub fn update_focus(&mut self, handle: XcbWindow) {
        if let Some(idx) = self.find_instance(handle) {
            if self.wm.config.dock.focused_client_on_top {
                let c = self.instances.remove(idx);
                self.instances.insert(0, c);
                self.focused_instance = 0;
            } else {
                self.focused_instance = idx;
            }
        }
    }

    fn add_instances_to_menu(&self, menu: &mut ContextMenu) {
        if self.instances.is_empty() {
            return;
        }
        let mut all_on_current_workspace = false;
        let active_workspace = self.wm.active_workspace_index();
        for c in self.instances.iter() {
            if c.workspace() != active_workspace {
                all_on_current_workspace = false;
                break;
            }
        }
        for (index, client) in self.instances.iter().cloned().enumerate() {
            let (title, unsaved_changes) = if let Some(title) = client.title() {
                get_title_and_unsaved_changes(title.to_string())
            } else {
                ("?".to_string(), false)
            };
            let indicator = if index == self.focused_instance {
                Some(Indicator::Check)
            } else if client.is_urgent() {
                Some(Indicator::Exclamation)
            } else if unsaved_changes {
                Some(Indicator::Circle)
            } else if client.is_minimized() {
                Some(Indicator::Diamond)
            } else {
                None
            };
            let info = if self.wm.config.dock.context_show_workspaces && !all_on_current_workspace {
                format!(" ({})", client.workspace() + 1)
            } else {
                String::new()
            };
            menu.add_action(
                title,
                Box::new(move |mut self_ref| {
                    self_ref.get().focus_instance(index);
                }),
            )
            .indicator(indicator)
            .icon(client.icon().cloned())
            .info(info);
        }
        menu.add_divider();
    }

    fn add_actions_to_menu(&self, menu: &mut ContextMenu) {
        if self.action_icons.is_empty() {
            return;
        }
        if let Some(de) = &self.desktop_entry {
            for (idx, action) in de.actions.iter().enumerate() {
                menu.add_action(
                    action.name.to_string(),
                    Box::new(move |mut self_ref| {
                        let action = &self_ref.get().desktop_entry.as_ref().unwrap().actions[idx];
                        let command: Vec<String> =
                            split_commandline(action.exec.as_deref().unwrap());
                        run_or_message_box(&command);
                    }),
                )
                .icon(self.action_icons[idx].clone());
            }
            menu.add_divider();
        }
    }

    fn add_default_actions(&self, menu: &mut ContextMenu) {
        if !self.command.is_empty() {
            menu.add_action(
                "Launch",
                Box::new(|mut self_ref| {
                    self_ref.get().launch_new_instance();
                }),
            );
        }
        if let Some(focused_) = self.instances.get(self.focused_instance) {
            let focused = focused_.clone();
            if focused.is_minimized() {
                menu.add_action(
                    "Show",
                    Box::new(move |_| {
                        focused.unminimize();
                    }),
                );
            } else {
                menu.add_action(
                    "Hide",
                    Box::new(move |_| {
                        action::minimize(&focused);
                    }),
                );
            }
            let focused = focused_.clone();
            menu.add_action(
                "Close",
                Box::new(move |_| {
                    action::close_client(&focused);
                }),
            );
        }
    }

    pub fn context_menu(&self, dock_geometry: Rectangle, mut self_ref: ItemRef) -> XcbWindow {
        let wm = self.wm.clone();
        let mut menu = ContextMenu::new(self.wm.clone(), self_ref);
        menu.after(Box::new(move |mut self_ref| {
            self_ref.get().context_menu_open = false;
            if !wm.active_workspace().is_empty() {
                let dock = self_ref.get_dock();
                dock.keep_open(false);
            }
        }));
        self.add_instances_to_menu(&mut menu);
        self.add_actions_to_menu(&mut menu);
        self.add_default_actions(&mut menu);
        menu.show_at(ShowAt::BottomCenter((
            dock_geometry.x + self.geometry.x + self.geometry.width as i16 / 2,
            dock_geometry.y + self.geometry.y - 5,
        )));
        self_ref.get().context_menu_open = true;
        self.hide_tooltip();
        let handle = menu.window().handle();
        self.wm.add_event_sink(SinkStorage::Unique(Box::new(menu)));
        handle
    }
}

impl Drop for Item {
    fn drop(&mut self) {
        self.wm.remove_all_contexts(&self.window);
        self.window.destroy(&self.wm.display);
    }
}<|MERGE_RESOLUTION|>--- conflicted
+++ resolved
@@ -75,11 +75,8 @@
     geometry: Rectangle,
     icon_rect: Rectangle,
     wm: Arc<WindowManager>,
-<<<<<<< HEAD
+    context_menu_open: bool,
     indicator_color: Color,
-=======
-    context_menu_open: bool,
->>>>>>> 8f00e990
 }
 
 impl Item {
@@ -154,11 +151,8 @@
             geometry,
             icon_rect,
             wm: wm.clone(),
-<<<<<<< HEAD
+            context_menu_open: false,
             indicator_color,
-=======
-            context_menu_open: false,
->>>>>>> 8f00e990
         })
     }
 
